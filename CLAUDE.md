--- conflicted
+++ resolved
@@ -69,7 +69,6 @@
 5. Write tests with appropriate coverage
 6. Run quality checks: `cargo fmt`, `cargo clippy`, `cargo test`
 
-<<<<<<< HEAD
 ### Testing and Coverage
 
 #### Test Types
@@ -79,27 +78,22 @@
 
 #### Coverage Commands
 ```bash
-# Generate HTML coverage report (clean, excludes test utilities)
-cargo cov --lib --ignore-filename-regex "test_utils\.rs$"
+# Generate HTML coverage report
+cargo cov --lib
 
 # Open coverage report in browser
-cargo cov-open --lib --ignore-filename-regex "test_utils\.rs$"
+cargo cov-open --lib
 
 # Generate coverage for CI (Cobertura XML format)
-cargo cov-ci --lib --ignore-filename-regex "test_utils\.rs$"
+cargo cov-ci --lib
 
-# Generate text coverage report (clean)
-cargo cov-text --lib --ignore-filename-regex "test_utils\.rs$"
-
-# Quick coverage check (may include test utilities)
+# Generate text coverage report
 cargo cov-text --lib
 ```
 
-**Note**: Always use `--lib --ignore-filename-regex "test_utils\.rs$"` for accurate coverage that excludes test helper code.
+**Note**: Coverage automatically excludes test helper code located in `src/tests/` modules.
 
 Uses `cargo-llvm-cov` for fast, accurate coverage analysis instead of tarpaulin.
-=======
->>>>>>> 9bda638d
 
 ### Database Schema Changes
 1. Create new migration: `sqlx migrate add --source crates/assets-core/ <description>`
